#![no_std]

extern crate alloc;

pub mod utils3d;

use alloc::vec::Vec;
use core::ptr;
use num_traits::float::Float;

pub trait Index: Copy {
    fn into_usize(self) -> usize;
    fn from_usize(v: usize) -> Self;
}
impl Index for u32 {
    fn into_usize(self) -> usize {
        self as usize
    }
    fn from_usize(v: usize) -> Self {
        v as Self
    }
}
impl Index for u16 {
    fn into_usize(self) -> usize {
        self as usize
    }
    fn from_usize(v: usize) -> Self {
        v as Self
    }
}
impl Index for usize {
    fn into_usize(self) -> usize {
        self
    }
    fn from_usize(v: usize) -> Self {
        v as Self
    }
}

macro_rules! node {
    ($self:ident.$nodes:ident, $index:expr) => {
        unsafe { $self.$nodes.get_unchecked($index) }
    };
    ($nodes:ident, $index:expr) => {
        unsafe { $nodes.get_unchecked($index) }
    };
}

macro_rules! node_mut {
    ($self:ident.$nodes:ident, $index:expr) => {
        unsafe { $self.$nodes.get_unchecked_mut($index) }
    };
    ($nodes:ident, $index:expr) => {
        unsafe { $nodes.get_unchecked_mut($index) }
    };
}

struct Node<T: Float> {
    /// vertex index in coordinates array
    i: usize,
    /// vertex coordinates x
    x: T,
    /// vertex coordinates y
    y: T,
    /// previous vertex nodes in a polygon ring
    prev_i: usize,
    /// next vertex nodes in a polygon ring
    next_i: usize,
    /// z-order curve value
    z: u32,
    /// previous nodes in z-order
    prev_z_i: Option<usize>,
    /// next nodes in z-order
    next_z_i: Option<usize>,
    /// indicates whether this is a steiner point
    steiner: bool,
}

impl<T: Float> Node<T> {
    fn new(i: usize, x: T, y: T) -> Self {
        Self {
            i,
            x,
            y,
            prev_i: 0,
            next_i: 0,
            z: 0,
            prev_z_i: None,
            next_z_i: None,
            steiner: false,
        }
    }
}

pub struct Earcut<T: Float> {
    data: Vec<T>,
    nodes: Vec<Node<T>>,
    queue: Vec<usize>,
}

impl<T: Float> Default for Earcut<T> {
    fn default() -> Self {
        Self::new()
    }
}

impl<T: Float> Earcut<T> {
    pub fn new() -> Self {
        Self {
            data: Vec::new(),
            nodes: Vec::new(),
            queue: Vec::new(),
        }
    }

    fn reset(&mut self, capacity: usize) {
        self.nodes.clear();
        self.nodes.reserve(capacity);
    }

    pub fn earcut<'a, N: Index>(
        &mut self,
<<<<<<< HEAD
        data: impl IntoIterator<Item = [T; 2]>,
        hole_indices: &[N],
        triangles_out: &mut Vec<N>,
    ) {
=======
        data: impl IntoIterator<Item = &'a [T; 2]>,
        hole_indices: &[N],
        triangles_out: &mut Vec<[N; 3]>,
    ) where
        T: 'a,
    {
>>>>>>> afcb0f09
        self.data.clear();
        self.data.extend(data.into_iter().flatten());

        triangles_out.clear();
        self.reset(self.data.len() / 2 * 3 / 2);

        let has_holes = !hole_indices.is_empty();
        let outer_len: usize = if has_holes {
            hole_indices[0].into_usize() * 2
        } else {
            self.data.len()
        };
        let Some(mut outer_node_i) = self.linked_list(0, outer_len, true) else {
            return;
        };

        let outer_node = node!(self.nodes, outer_node_i);
        if outer_node.next_i == outer_node.prev_i {
            return;
        }

        if has_holes {
            outer_node_i = self.eliminate_holes(hole_indices, outer_node_i);
        }

        let mut min_x = T::zero();
        let mut min_y = T::zero();
        let mut inv_size = T::zero();

        // if the shape is not too simple, we'll use z-order curve hash later; calculate polygon bbox
        if self.data.len() > 80 * 2 {
            let max_x = self.data[0..outer_len]
                .iter()
                .step_by(2)
                .fold(self.data[0], |a, b| T::max(a, *b));
            min_x = self.data[2..outer_len]
                .iter()
                .step_by(2)
                .fold(self.data[0], |a, b| T::min(a, *b));
            let max_y = self.data[2 + 1..outer_len]
                .iter()
                .step_by(2)
                .fold(self.data[1], |a, b| T::max(a, *b));
            min_y = self.data[2 + 1..outer_len]
                .iter()
                .step_by(2)
                .fold(self.data[1], |a, b| T::min(a, *b));

            // minX, minY and invSize are later used to transform coords into integers for z-order calculation
            inv_size = (max_x - min_x).max(max_y - min_y);
            if inv_size != T::zero() {
                inv_size = T::from(32767.0).unwrap() / inv_size;
            }
        }

        self.earcut_linked(outer_node_i, triangles_out, min_x, min_y, inv_size, 0);
    }

    /// create a circular doubly linked list from polygon points in the specified winding order
    fn linked_list(&mut self, start: usize, end: usize, clockwise: bool) -> Option<usize> {
        let mut last_i: Option<usize> = None;
        if start >= end {
            return None;
        }

        if clockwise == (signed_area(&self.data, start, end) > T::zero()) {
            for (i, (x, y)) in self.data[start..end - 1]
                .iter()
                .step_by(2)
                .zip(self.data[(start + 1)..end].iter().step_by(2))
                .enumerate()
            {
                last_i = Some(insert_node(&mut self.nodes, start + i * 2, *x, *y, last_i));
            }
        } else {
            for (i, (x, y)) in self.data[start..end - 1]
                .iter()
                .step_by(2)
                .zip(self.data[(start + 1)..end].iter().step_by(2))
                .enumerate()
                .rev()
            {
                last_i = Some(insert_node(&mut self.nodes, start + i * 2, *x, *y, last_i));
            }
        };

        if let Some(li) = last_i {
            let last = &node!(self.nodes, li);
            if equals(last, node!(self.nodes, last.next_i)) {
                let (_, next_i) = remove_node(&mut self.nodes, li);
                last_i = Some(next_i);
            }
        }

        last_i
    }

    /// eliminate colinear or duplicate points
    fn filter_points(&mut self, start_i: usize, end_i: Option<usize>) -> usize {
        let mut end_i = end_i.unwrap_or(start_i);

        let mut p_i = start_i;
        loop {
            let p = node!(self.nodes, p_i);
            let p_next = node!(self.nodes, p.next_i);
            if !p.steiner
                && (equals(p, p_next) || area(node!(self.nodes, p.prev_i), p, p_next).is_zero())
            {
                let (prev_i, next_i) = remove_node(&mut self.nodes, p_i);
                (p_i, end_i) = (prev_i, prev_i);
                if p_i == next_i {
                    return end_i;
                }
            } else {
                p_i = p.next_i;
                if p_i == end_i {
                    return end_i;
                }
            };
        }
    }

    /// main ear slicing loop which triangulates a polygon (given as a linked list)
    #[allow(clippy::too_many_arguments)]
    fn earcut_linked<N: Index>(
        &mut self,
        ear_i: usize,
<<<<<<< HEAD
        triangles: &mut Vec<N>,
=======
        triangles: &mut Vec<[N; 3]>,
>>>>>>> afcb0f09
        min_x: T,
        min_y: T,
        inv_size: T,
        pass: usize,
    ) {
        let mut ear_i = ear_i;

        // interlink polygon nodes in z-order
        if pass == 0 && inv_size != T::zero() {
            self.index_curve(ear_i, min_x, min_y, inv_size);
        }

        let mut stop_i = ear_i;

        // iterate through ears, slicing them one by one
        while node!(self.nodes, ear_i).prev_i != node!(self.nodes, ear_i).next_i {
            let ear = node!(self.nodes, ear_i);
            let prev_i = ear.prev_i;
            let next_i = ear.next_i;

            let is_ear = if inv_size != T::zero() {
                self.is_ear_hashed(ear_i, min_x, min_y, inv_size)
            } else {
                self.is_ear(ear_i)
            };
            if is_ear {
                // cut off the triangle
<<<<<<< HEAD
                triangles.extend([
=======
                triangles.push([
>>>>>>> afcb0f09
                    N::from_usize(node!(self.nodes, prev_i).i / 2),
                    N::from_usize(ear.i / 2),
                    N::from_usize(node!(self.nodes, next_i).i / 2),
                ]);

                remove_node(&mut self.nodes, ear_i);

                // skipping the next vertex leads to less sliver triangles
                let next_next_i = node!(self.nodes, next_i).next_i;
                (ear_i, stop_i) = (next_next_i, next_next_i);

                continue;
            }

            ear_i = next_i;

            // if we looped through the whole remaining polygon and can't find any more ears
            if ear_i == stop_i {
                if pass == 0 {
                    // try filtering points and slicing again
                    ear_i = self.filter_points(ear_i, None);
                    self.earcut_linked(ear_i, triangles, min_x, min_y, inv_size, 1);
                } else if pass == 1 {
                    // if this didn't work, try curing all small self-intersections locally
                    let filtered = self.filter_points(ear_i, None);
                    ear_i = self.cure_local_intersections(filtered, triangles);
                    self.earcut_linked(ear_i, triangles, min_x, min_y, inv_size, 2);
                } else if pass == 2 {
                    // as a last resort, try splitting the remaining polygon into two
                    self.split_earcut(ear_i, triangles, min_x, min_y, inv_size);
                }
                return;
            }
        }
    }

    /// check whether a polygon node forms a valid ear with adjacent nodes
    #[inline]
    fn is_ear(&self, ear_i: usize) -> bool {
        let b = node!(self.nodes, ear_i);
        let a = node!(self.nodes, b.prev_i);
        let c = node!(self.nodes, b.next_i);

        if area(a, b, c) >= T::zero() {
            // reflex, can't be an ear
            return false;
        }

        // now make sure we don't have other points inside the potential ear

        // triangle bbox
        let x0 = a.x.min(b.x.min(c.x));
        let y0 = a.y.min(b.y.min(c.y));
        let x1 = a.x.max(b.x.max(c.x));
        let y1 = a.y.max(b.y.max(c.y));

        let mut p = node!(self.nodes, c.next_i);
        let mut p_prev = node!(self.nodes, p.prev_i);
        while !ptr::eq(p, a) {
            let p_next = node!(self.nodes, p.next_i);
            if (p.x >= x0 && p.x <= x1 && p.y >= y0 && p.y <= y1)
                && point_in_triangle(a.x, a.y, b.x, b.y, c.x, c.y, p.x, p.y)
                && area(p_prev, p, p_next) >= T::zero()
            {
                return false;
            }
            (p_prev, p) = (p, p_next);
        }
        true
    }

    fn is_ear_hashed(&self, ear_i: usize, min_x: T, min_y: T, inv_size: T) -> bool {
        let b = node!(self.nodes, ear_i);
        let a = node!(self.nodes, b.prev_i);
        let c = node!(self.nodes, b.next_i);

        if area(a, b, c) >= T::zero() {
            // reflex, can't be an ear
            return false;
        }

        // triangle bbox
        let x0 = a.x.min(b.x.min(c.x));
        let y0 = a.y.min(b.y.min(c.y));
        let x1 = a.x.max(b.x.max(c.x));
        let y1 = a.y.max(b.y.max(c.y));

        // z-order range for the current triangle bbox;
        let min_z = z_order(x0, y0, min_x, min_y, inv_size);
        let max_z = z_order(x1, y1, min_x, min_y, inv_size);

        let ear = node!(self.nodes, ear_i);
        let mut o_p = ear.prev_z_i.map(|i| node!(self.nodes, i));
        let mut o_n = ear.next_z_i.map(|i| node!(self.nodes, i));

        let ear_prev = node!(self.nodes, ear.prev_i);
        let ear_next = node!(self.nodes, ear.next_i);

        // look for points inside the triangle in both directions
        loop {
            let Some(p) = o_p else { break };
            if p.z < min_z {
                break;
            };
            let Some(n) = o_n else { break };
            if n.z > max_z {
                break;
            };

            if (p.x >= x0 && p.x <= x1 && p.y >= y0 && p.y <= y1)
                && (!ptr::eq(p, a) && !ptr::eq(p, c))
                && point_in_triangle(a.x, a.y, b.x, b.y, c.x, c.y, p.x, p.y)
                && area(node!(self.nodes, p.prev_i), p, node!(self.nodes, p.next_i)) >= T::zero()
            {
                return false;
            }
            o_p = p.prev_z_i.map(|i| node!(self.nodes, i));

            if (n.x >= x0 && n.x <= x1 && n.y >= y0 && n.y <= y1)
                && (!ptr::eq(n, a) && !ptr::eq(n, c))
                && point_in_triangle(a.x, a.y, b.x, b.y, c.x, c.y, n.x, n.y)
                && area(node!(self.nodes, n.prev_i), n, node!(self.nodes, n.next_i)) >= T::zero()
            {
                return false;
            }
            o_n = p.next_z_i.map(|i| node!(self.nodes, i));
        }

        // look for remaining points in decreasing z-order
        while let Some(p) = o_p {
            if p.z < min_z {
                break;
            };
            if (!ptr::eq(p, ear_prev) && !ptr::eq(p, ear_next))
                && point_in_triangle(a.x, a.y, b.x, b.y, c.x, c.y, p.x, p.y)
                && area(node!(self.nodes, p.prev_i), p, node!(self.nodes, p.next_i)) >= T::zero()
            {
                return false;
            }
            o_p = p.prev_z_i.map(|i| node!(self.nodes, i));
        }

        // look for remaining points in increasing z-order
        while let Some(n) = o_n {
            if n.z > max_z {
                break;
            };
            if (!ptr::eq(n, ear_prev) && !ptr::eq(n, ear_next))
                && point_in_triangle(a.x, a.y, b.x, b.y, c.x, c.y, n.x, n.y)
                && area(node!(self.nodes, n.prev_i), n, node!(self.nodes, n.next_i)) >= T::zero()
            {
                return false;
            }
            o_n = n.next_z_i.map(|i| node!(self.nodes, i));
        }

        true
    }

    /// go through all polygon nodes and cure small local self-intersections
    fn cure_local_intersections<N: Index>(
        &mut self,
        mut start_i: usize,
<<<<<<< HEAD
        triangles: &mut Vec<N>,
=======
        triangles: &mut Vec<[N; 3]>,
>>>>>>> afcb0f09
    ) -> usize {
        let mut p_i = start_i;
        loop {
            let p_prev_i = node!(self.nodes, p_i).prev_i;
            let p_next_i = node!(self.nodes, p_i).next_i;
            let a_i = p_prev_i;
            let p_next = node!(self.nodes, p_next_i);
            let b_i = p_next.next_i;
            let a = node!(self.nodes, a_i);
            let b = node!(self.nodes, b_i);
            let p = node!(self.nodes, p_i);

            if !equals(a, b)
                && self.intersects(a, p, p_next, b)
                && self.locally_inside(a, b)
                && self.locally_inside(b, a)
            {
<<<<<<< HEAD
                triangles.extend([
=======
                triangles.push([
>>>>>>> afcb0f09
                    N::from_usize(a.i / 2),
                    N::from_usize(p.i / 2),
                    N::from_usize(b.i / 2),
                ]);

                remove_node(&mut self.nodes, p_i);
                remove_node(&mut self.nodes, p_next_i);

                (p_i, start_i) = (b_i, b_i);
            }

            p_i = node!(self.nodes, p_i).next_i;
            if p_i == start_i {
                return self.filter_points(p_i, None);
            }
        }
    }

    /// try splitting polygon into two and triangulate them independently
    fn split_earcut<N: Index>(
        &mut self,
        start_i: usize,
<<<<<<< HEAD
        triangles: &mut Vec<N>,
=======
        triangles: &mut Vec<[N; 3]>,
>>>>>>> afcb0f09
        min_x: T,
        min_y: T,
        inv_size: T,
    ) {
        // look for a valid diagonal that divides the polygon into two
        let mut a_i = start_i;
        loop {
            let ai = node!(self.nodes, a_i).i;
            let a_prev_i = node!(self.nodes, a_i).prev_i;
            let a_next_i = node!(self.nodes, a_i).next_i;
            let mut b_i = (node!(self.nodes, a_next_i)).next_i;

            while b_i != a_prev_i {
                let b = node!(self.nodes, b_i);
                if ai != b.i && self.is_valid_diagonal(node!(self.nodes, a_i), b) {
                    // split the polygon in two by the diagonal
                    let mut c_i = self.split_polygon(a_i, b_i);

                    // filter colinear points around the cuts
                    a_i = self.filter_points(a_i, Some(node!(self.nodes, a_i).next_i));
                    c_i = self.filter_points(c_i, Some(node!(self.nodes, c_i).next_i));

                    // run earcut on each half
                    self.earcut_linked(a_i, triangles, min_x, min_y, inv_size, 0);
                    self.earcut_linked(c_i, triangles, min_x, min_y, inv_size, 0);
                    return;
                }
                b_i = b.next_i;
            }

            a_i = node!(self.nodes, a_i).next_i;
            if a_i == start_i {
                return;
            }
        }
    }

    /// link every hole into the outer loop, producing a single-ring polygon without holes
    fn eliminate_holes<N: Index>(&mut self, hole_indices: &[N], mut outer_node_i: usize) -> usize {
        self.queue.clear();
        let len = hole_indices.len();
        for (i, hi) in hole_indices.iter().enumerate() {
            let start = (*hi).into_usize() * 2;
            let end = if i < len - 1 {
                hole_indices[i + 1].into_usize() * 2
            } else {
                self.data.len()
            };
            if let Some(list_i) = self.linked_list(start, end, false) {
                let list = &mut node_mut!(self.nodes, list_i);
                if list_i == list.next_i {
                    list.steiner = true;
                }
                self.queue.push(self.get_leftmost(list_i))
            }
        }

        self.queue.sort_unstable_by(|a, b| {
            node!(self.nodes, *a)
                .x
                .partial_cmp(&node!(self.nodes, *b).x)
                .unwrap_or(core::cmp::Ordering::Equal)
        });

        // process holes from left to right
        for i in 0..self.queue.len() {
            outer_node_i = self.eliminate_hole(self.queue[i], outer_node_i);
        }

        outer_node_i
    }

    /// find a bridge between vertices that connects hole with an outer ring and and link it
    fn eliminate_hole(&mut self, hole_i: usize, outer_node_i: usize) -> usize {
        let Some(bridge_i) = self.find_hole_bridge(node!(self.nodes, hole_i), outer_node_i) else {
            return outer_node_i;
        };
        let bridge_reverse_i = self.split_polygon(bridge_i, hole_i);

        // filter collinear points around the cuts
        self.filter_points(
            bridge_reverse_i,
            Some(node!(self.nodes, bridge_reverse_i).next_i),
        );
        self.filter_points(bridge_i, Some(node!(self.nodes, bridge_i).next_i))
    }

    /// dimavid Eberly's algorithm for finding a bridge between hole and outer polygon
    fn find_hole_bridge(&self, hole: &Node<T>, outer_node_i: usize) -> Option<usize> {
        let mut p_i = outer_node_i;
        let mut qx = T::neg_infinity();
        let mut m_i: Option<usize> = None;

        // find a segment intersected by a ray from the hole's leftmost point to the left;
        // segment's endpoint with lesser x will be potential connection point
        loop {
            let p = node!(self.nodes, p_i);
            let p_next_i = p.next_i;
            let p_next = node!(self.nodes, p_next_i);
            if hole.y <= p.y && hole.y >= p_next.y && p_next.y != p.y {
                let x = p.x + (hole.y - p.y) * (p_next.x - p.x) / (p_next.y - p.y);
                if x <= hole.x && x > qx {
                    qx = x;
                    m_i = Some(if p.x < p_next.x { p_i } else { p_next_i });
                    if x == hole.x {
                        // hole touches outer segment; pick leftmost endpoint
                        return m_i;
                    }
                }
            }
            p_i = p_next_i;
            if p_i == outer_node_i {
                break;
            }
        }

        let mut m_i = m_i?;

        // look for points inside the triangle of hole point, segment intersection and endpoint;
        // if there are no points found, we have a valid connection;
        // otherwise choose the point of the minimum angle with the ray as connection point

        let stop_i = m_i;
        let Node { x: mx, y: my, .. } = *node!(self.nodes, m_i); // must copy
        let mut tan_min = T::infinity();

        p_i = m_i;
        let mut p = node!(self.nodes, p_i);
        let mut m = p;

        loop {
            if (hole.x >= p.x && p.x >= mx && hole.x != p.x)
                && point_in_triangle(
                    if hole.y < my { hole.x } else { qx },
                    hole.y,
                    mx,
                    my,
                    if hole.y < my { qx } else { hole.x },
                    hole.y,
                    p.x,
                    p.y,
                )
            {
                let tan = (hole.y - p.y).abs() / (hole.x - p.x);
                if self.locally_inside(p, hole)
                    && (tan < tan_min
                        || (tan == tan_min
                            && (p.x > m.x || p.x == m.x && self.sector_contains_sector(m, p))))
                {
                    (m_i, m) = (p_i, p);
                    tan_min = tan;
                }
            }

            p_i = p.next_i;
            if p_i == stop_i {
                return Some(m_i);
            }
            p = node!(self.nodes, p_i);
        }
    }

    /// whether sector in vertex m contains sector in vertex p in the same coordinates
    fn sector_contains_sector(&self, m: &Node<T>, p: &Node<T>) -> bool {
        area(node!(self.nodes, m.prev_i), m, node!(self.nodes, p.prev_i)) < T::zero()
            && area(node!(self.nodes, p.next_i), m, node!(self.nodes, m.next_i)) < T::zero()
    }

    /// interlink polygon nodes in z-order
    fn index_curve(&mut self, start_i: usize, min_x: T, min_y: T, inv_size: T) {
        let mut p_i = start_i;

        loop {
            let p = node_mut!(self.nodes, p_i);
            if p.z == 0 {
                p.z = z_order(p.x, p.y, min_x, min_y, inv_size);
            }
            p.prev_z_i = Some(p.prev_i);
            p.next_z_i = Some(p.next_i);
            p_i = p.next_i;
            if p_i == start_i {
                break;
            }
        }

        let p_prev_z_i = node!(self.nodes, p_i).prev_z_i.unwrap();
        node_mut!(self.nodes, p_prev_z_i).next_z_i = None;
        node_mut!(self.nodes, p_i).prev_z_i = None;
        self.sort_linked(p_i);
    }

    /// Simon Tatham's linked list merge sort algorithm
    /// http://www.chiark.greenend.org.uk/~sgtatham/algorithms/listsort.html
    fn sort_linked(&mut self, list_i: usize) {
        let mut in_size: usize = 1;
        let mut list_i = Some(list_i);

        loop {
            let mut p_i = list_i;
            list_i = None;
            let mut tail_i: Option<usize> = None;
            let mut num_merges = 0;

            while let Some(pp) = p_i {
                num_merges += 1;
                let mut q_i = node!(self.nodes, pp).next_z_i;
                let mut p_size: usize = 1;
                for _ in 1..in_size {
                    if let Some(i) = q_i {
                        p_size += 1;
                        q_i = node!(self.nodes, i).next_z_i;
                    } else {
                        q_i = None;
                        break;
                    }
                }
                let mut q_size = in_size;

                while p_size > 0 || (q_size > 0 && q_i.is_some()) {
                    let (e_i, e) = if p_size == 0 {
                        q_size -= 1;
                        let e_i = q_i.unwrap();
                        let e = node_mut!(self.nodes, e_i);
                        q_i = e.next_z_i;
                        (e_i, e)
                    } else if q_size == 0 {
                        p_size -= 1;
                        let e_i = p_i.unwrap();
                        let e = node_mut!(self.nodes, e_i);
                        p_i = e.next_z_i;
                        (e_i, e)
                    } else {
                        let p_i_s = p_i.unwrap();
                        if let Some(q_i_s) = q_i {
                            if node!(self.nodes, p_i_s).z <= node!(self.nodes, q_i_s).z {
                                p_size -= 1;
                                let e_i = p_i_s;
                                let e = node_mut!(self.nodes, p_i_s);
                                p_i = e.next_z_i;
                                (e_i, e)
                            } else {
                                q_size -= 1;
                                let e_i = q_i_s;
                                let e = node_mut!(self.nodes, q_i_s);
                                q_i = e.next_z_i;
                                (e_i, e)
                            }
                        } else {
                            p_size -= 1;
                            let e_i = p_i_s;
                            let e = node_mut!(self.nodes, e_i);
                            p_i = e.next_z_i;
                            (e_i, e)
                        }
                    };

                    e.prev_z_i = tail_i;

                    if let Some(tail_i) = tail_i {
                        node_mut!(self.nodes, tail_i).next_z_i = Some(e_i);
                    } else {
                        list_i = Some(e_i);
                    }
                    tail_i = Some(e_i);
                }

                p_i = q_i;
            }

            node_mut!(self.nodes, tail_i.unwrap()).next_z_i = None;
            if num_merges <= 1 {
                break;
            }
            in_size *= 2;
        }
    }

    /// find the leftmost node of a polygon ring
    fn get_leftmost(&self, start_i: usize) -> usize {
        let mut p_i = start_i;
        let mut leftmost_i = start_i;
        let mut p = node!(self.nodes, p_i);
        let mut leftmost = p;

        loop {
            if p.x < leftmost.x || (p.x == leftmost.x && p.y < leftmost.y) {
                (leftmost_i, leftmost) = (p_i, p);
            }
            p_i = p.next_i;
            if p_i == start_i {
                return leftmost_i;
            }
            p = node!(self.nodes, p_i);
        }
    }

    /// check if a diagonal between two polygon nodes is valid (lies in polygon interior)
    fn is_valid_diagonal(&self, a: &Node<T>, b: &Node<T>) -> bool {
        let a_next = node!(self.nodes, a.next_i);
        let a_prev = node!(self.nodes, a.prev_i);
        let b_next = node!(self.nodes, b.next_i);
        let b_prev = node!(self.nodes, b.prev_i);
        // dones't intersect other edges
        (a_next.i != b.i && a_prev.i != b.i && !self.intersects_polygon(a, b))
            // locally visible
            && ((self.locally_inside(a, b) && self.locally_inside(b, a) && self.middle_inside(a, b))
                // does not create opposite-facing sectors
                && (area(a_prev, a, b_prev) != T::zero() || area(a, b_prev, b) != T::zero())
                // special zero-length case
                || equals(a, b)
                    && area(a_prev, a, a_next) > T::zero()
                    && area(b_prev, b, b_next) > T::zero())
    }

    /// check if two segments intersect
    fn intersects(&self, p1: &Node<T>, q1: &Node<T>, p2: &Node<T>, q2: &Node<T>) -> bool {
        let o1 = sign(area(p1, q1, p2));
        let o2 = sign(area(p1, q1, q2));
        let o3 = sign(area(p2, q2, p1));
        let o4 = sign(area(p2, q2, q1));
        (o1 != o2 && o3 != o4) // general case
            || (o1 == 0 && on_segment(p1, p2, q1)) // p1, q1 and p2 are collinear and p2 lies on p1q1
            || (o2 == 0 && on_segment(p1, q2, q1)) // p1, q1 and q2 are collinear and q2 lies on p1q1
            || (o3 == 0 && on_segment(p2, p1, q2)) // p2, q2 and p1 are collinear and p1 lies on p2q2
            || (o4 == 0 && on_segment(p2, q1, q2)) // p2, q2 and q1 are collinear and q1 lies on p2q2
    }

    /// check if a polygon diagonal intersects any polygon segments
    fn intersects_polygon(&self, a: &Node<T>, b: &Node<T>) -> bool {
        let mut p = a;
        loop {
            let p_next = node!(self.nodes, p.next_i);
            if (p.i != a.i && p.i != b.i && p_next.i != a.i && p_next.i != b.i)
                && self.intersects(p, p_next, a, b)
            {
                return true;
            }
            p = p_next;
            if ptr::eq(p, a) {
                return false;
            }
        }
    }

    /// check if a polygon diagonal is locally inside the polygon
    fn locally_inside(&self, a: &Node<T>, b: &Node<T>) -> bool {
        let a_prev = node!(self.nodes, a.prev_i);
        let a_next = node!(self.nodes, a.next_i);
        if area(a_prev, a, a_next) < T::zero() {
            area(a, b, a_next) >= T::zero() && area(a, a_prev, b) >= T::zero()
        } else {
            area(a, b, a_prev) < T::zero() || area(a, a_next, b) < T::zero()
        }
    }

    /// check if the middle point of a polygon diagonal is inside the polygon
    fn middle_inside(&self, a: &Node<T>, b: &Node<T>) -> bool {
        let mut p = a;
        let mut inside = false;
        let two = T::one() + T::one();
        let (px, py) = ((a.x + b.x) / two, (a.y + b.y) / two);
        loop {
            let p_next = node!(self.nodes, p.next_i);
            inside ^= (p.y > py) != (p_next.y > py)
                && p_next.y != p.y
                && (px < (p_next.x - p.x) * (py - p.y) / (p_next.y - p.y) + p.x);
            p = p_next;
            if ptr::eq(p, a) {
                return inside;
            }
        }
    }

    /// link two polygon vertices with a bridge; if the vertices belong to the same ring, it splits polygon into two;
    /// if one belongs to the outer ring and another to a hole, it merges it into a single ring
    #[inline(always)]
    fn split_polygon(&mut self, a_i: usize, b_i: usize) -> usize {
        let a2_i = self.nodes.len();
        let b2_i = a2_i + 1;

        let a = node_mut!(self.nodes, a_i);
        let mut a2 = Node::new(a.i, a.x, a.y);
        let an_i = a.next_i;
        a.next_i = b_i;
        a2.prev_i = b2_i;
        a2.next_i = an_i;

        let b = node_mut!(self.nodes, b_i);
        let mut b2 = Node::new(b.i, b.x, b.y);
        let bp_i = b.prev_i;
        b.prev_i = a_i;
        b2.next_i = a2_i;
        b2.prev_i = bp_i;

        node_mut!(self.nodes, an_i).prev_i = a2_i;
        node_mut!(self.nodes, bp_i).next_i = b2_i;

        self.nodes.push(a2);
        self.nodes.push(b2);

        b2_i
    }
}

/// create a node and optionally link it with previous one (in a circular doubly linked list)
#[inline(always)]
fn insert_node<T: Float>(
    nodes: &mut Vec<Node<T>>,
    i: usize,
    x: T,
    y: T,
    last: Option<usize>,
) -> usize {
    let mut p = Node::new(i, x, y);
    let p_i = nodes.len();
    match last {
        Some(last_i) => {
            let last_next_i = node!(nodes, last_i).next_i;
            p.next_i = last_next_i;
            p.prev_i = last_i;
            node_mut!(nodes, last_next_i).prev_i = p_i;
            node_mut!(nodes, last_i).next_i = p_i;
        }
        None => {
            (p.prev_i, p.next_i) = (p_i, p_i);
        }
    }
    nodes.push(p);
    p_i
}

#[inline(always)]
fn remove_node<T: Float>(nodes: &mut [Node<T>], p_i: usize) -> (usize, usize) {
    let p = node!(nodes, p_i);
    let p_next_i = p.next_i;
    let p_prev_i = p.prev_i;
    let p_next_z_i = p.next_z_i;
    let p_prev_z_i = p.prev_z_i;
    node_mut!(nodes, p_next_i).prev_i = p_prev_i;
    node_mut!(nodes, p_prev_i).next_i = p_next_i;
    if let Some(prev_z_i) = p_prev_z_i {
        node_mut!(nodes, prev_z_i).next_z_i = p_next_z_i;
<<<<<<< HEAD
    }
    if let Some(next_z_i) = p_next_z_i {
        node_mut!(nodes, next_z_i).prev_z_i = p_prev_z_i;
    }
=======
    }
    if let Some(next_z_i) = p_next_z_i {
        node_mut!(nodes, next_z_i).prev_z_i = p_prev_z_i;
    }
>>>>>>> afcb0f09
    (p_prev_i, p_next_i)
}

/// return a percentage difference between the polygon area and its triangulation area;
/// used to verify correctness of triangulation
<<<<<<< HEAD
pub fn deviation<'a, T: Float, N: Index>(
    data: impl IntoIterator<Item = [T; 2]>,
    hole_indices: &[N],
    triangles: &[N],
) -> T {
    let data = data.into_iter().flatten().collect::<Vec<T>>();
=======
pub fn deviation<'a, T: Float + 'a, N: Index>(
    data: impl IntoIterator<Item = &'a [T; 2]>,
    hole_indices: &[N],
    triangles: &[[N; 3]],
) -> T {
    let data = data.into_iter().copied().flatten().collect::<Vec<T>>();
>>>>>>> afcb0f09

    let has_holes = !hole_indices.is_empty();
    let outer_len = match has_holes {
        true => hole_indices[0].into_usize() * 2,
        false => data.len(),
    };
    let mut polygon_area = signed_area(&data, 0, outer_len).abs();
    if has_holes {
        for i in 0..hole_indices.len() {
            let start = hole_indices[i].into_usize() * 2;
            let end = if i < hole_indices.len() - 1 {
                hole_indices[i + 1].into_usize() * 2
            } else {
                data.len()
            };
            polygon_area = polygon_area - signed_area(&data, start, end).abs();
        }
    }

    let mut triangles_area = T::zero();
<<<<<<< HEAD
    for [a, b, c] in triangles
        .chunks_exact(3)
        .map(|idxs| [idxs[0], idxs[1], idxs[2]])
    {
=======
    for [a, b, c] in triangles {
>>>>>>> afcb0f09
        let a = a.into_usize() * 2;
        let b = b.into_usize() * 2;
        let c = c.into_usize() * 2;
        triangles_area = triangles_area
            + ((data[a] - data[c]) * (data[b + 1] - data[a + 1])
                - (data[a] - data[b]) * (data[c + 1] - data[a + 1]))
                .abs();
    }
    if polygon_area == T::zero() && triangles_area == T::zero() {
        T::zero()
    } else {
        ((polygon_area - triangles_area) / polygon_area).abs()
    }
}

/// check if a point lies within a convex triangle
fn signed_area<T: Float>(data: &[T], start: usize, end: usize) -> T {
    if start == end {
        return T::zero();
    }
    let j = if end > 2 { end - 2 } else { 0 };
    let mut bx = data[j];
    let mut by = data[j + 1];
    let mut sum = T::zero();
    for (ax, ay) in data[start..end]
        .iter()
        .step_by(2)
        .zip(data[start + 1..end].iter().step_by(2))
    {
        sum = sum + (bx - *ax) * (*ay + by);
        (bx, by) = (*ax, *ay);
    }
    sum
}

/// z-order of a point given coords and inverse of the longer side of data bbox
#[inline(always)]
fn z_order<T: Float>(x: T, y: T, min_x: T, min_y: T, inv_size: T) -> u32 {
    // coords are transformed into non-negative 15-bit integer range
    let mut x = ((x - min_x) * inv_size).to_u32().unwrap();
    let mut y = ((y - min_y) * inv_size).to_u32().unwrap();
    x = (x | (x << 8)) & 0x00FF00FF;
    x = (x | (x << 4)) & 0x0F0F0F0F;
    x = (x | (x << 2)) & 0x33333333;
    x = (x | (x << 1)) & 0x55555555;
    y = (y | (y << 8)) & 0x00FF00FF;
    y = (y | (y << 4)) & 0x0F0F0F0F;
    y = (y | (y << 2)) & 0x33333333;
    y = (y | (y << 1)) & 0x55555555;
    x | (y << 1)
}

#[inline(always)]
#[allow(clippy::too_many_arguments)]
fn point_in_triangle<T: Float>(ax: T, ay: T, bx: T, by: T, cx: T, cy: T, px: T, py: T) -> bool {
    (cx - px) * (ay - py) >= (ax - px) * (cy - py)
        && (ax - px) * (by - py) >= (bx - px) * (ay - py)
        && (bx - px) * (cy - py) >= (cx - px) * (by - py)
}

/// signed area of a triangle
#[inline(always)]
fn area<T: Float>(p: &Node<T>, q: &Node<T>, r: &Node<T>) -> T {
    (q.y - p.y) * (r.x - q.x) - (q.x - p.x) * (r.y - q.y)
}

/// check if two points are equal
#[inline(always)]
fn equals<T: Float>(p1: &Node<T>, p2: &Node<T>) -> bool {
    p1.x == p2.x && p1.y == p2.y
}

/// for collinear points p, q, r, check if point q lies on segment pr
#[inline(always)]
fn on_segment<T: Float>(p: &Node<T>, q: &Node<T>, r: &Node<T>) -> bool {
    q.x <= p.x.max(r.x) && q.x >= p.x.min(r.x) && q.y <= p.y.max(r.y) && q.y >= p.y.max(r.y)
}

#[inline(always)]
fn sign<T: Float>(v: T) -> i8 {
    (v > T::zero()) as i8 - (v < T::zero()) as i8
}<|MERGE_RESOLUTION|>--- conflicted
+++ resolved
@@ -118,21 +118,12 @@
         self.nodes.reserve(capacity);
     }
 
-    pub fn earcut<'a, N: Index>(
+    pub fn earcut<N: Index>(
         &mut self,
-<<<<<<< HEAD
         data: impl IntoIterator<Item = [T; 2]>,
         hole_indices: &[N],
         triangles_out: &mut Vec<N>,
     ) {
-=======
-        data: impl IntoIterator<Item = &'a [T; 2]>,
-        hole_indices: &[N],
-        triangles_out: &mut Vec<[N; 3]>,
-    ) where
-        T: 'a,
-    {
->>>>>>> afcb0f09
         self.data.clear();
         self.data.extend(data.into_iter().flatten());
 
@@ -260,11 +251,7 @@
     fn earcut_linked<N: Index>(
         &mut self,
         ear_i: usize,
-<<<<<<< HEAD
         triangles: &mut Vec<N>,
-=======
-        triangles: &mut Vec<[N; 3]>,
->>>>>>> afcb0f09
         min_x: T,
         min_y: T,
         inv_size: T,
@@ -292,11 +279,7 @@
             };
             if is_ear {
                 // cut off the triangle
-<<<<<<< HEAD
                 triangles.extend([
-=======
-                triangles.push([
->>>>>>> afcb0f09
                     N::from_usize(node!(self.nodes, prev_i).i / 2),
                     N::from_usize(ear.i / 2),
                     N::from_usize(node!(self.nodes, next_i).i / 2),
@@ -460,11 +443,7 @@
     fn cure_local_intersections<N: Index>(
         &mut self,
         mut start_i: usize,
-<<<<<<< HEAD
         triangles: &mut Vec<N>,
-=======
-        triangles: &mut Vec<[N; 3]>,
->>>>>>> afcb0f09
     ) -> usize {
         let mut p_i = start_i;
         loop {
@@ -482,11 +461,7 @@
                 && self.locally_inside(a, b)
                 && self.locally_inside(b, a)
             {
-<<<<<<< HEAD
                 triangles.extend([
-=======
-                triangles.push([
->>>>>>> afcb0f09
                     N::from_usize(a.i / 2),
                     N::from_usize(p.i / 2),
                     N::from_usize(b.i / 2),
@@ -509,11 +484,7 @@
     fn split_earcut<N: Index>(
         &mut self,
         start_i: usize,
-<<<<<<< HEAD
         triangles: &mut Vec<N>,
-=======
-        triangles: &mut Vec<[N; 3]>,
->>>>>>> afcb0f09
         min_x: T,
         min_y: T,
         inv_size: T,
@@ -956,37 +927,21 @@
     node_mut!(nodes, p_prev_i).next_i = p_next_i;
     if let Some(prev_z_i) = p_prev_z_i {
         node_mut!(nodes, prev_z_i).next_z_i = p_next_z_i;
-<<<<<<< HEAD
     }
     if let Some(next_z_i) = p_next_z_i {
         node_mut!(nodes, next_z_i).prev_z_i = p_prev_z_i;
     }
-=======
-    }
-    if let Some(next_z_i) = p_next_z_i {
-        node_mut!(nodes, next_z_i).prev_z_i = p_prev_z_i;
-    }
->>>>>>> afcb0f09
     (p_prev_i, p_next_i)
 }
 
 /// return a percentage difference between the polygon area and its triangulation area;
 /// used to verify correctness of triangulation
-<<<<<<< HEAD
-pub fn deviation<'a, T: Float, N: Index>(
+pub fn deviation<T: Float, N: Index>(
     data: impl IntoIterator<Item = [T; 2]>,
     hole_indices: &[N],
     triangles: &[N],
 ) -> T {
     let data = data.into_iter().flatten().collect::<Vec<T>>();
-=======
-pub fn deviation<'a, T: Float + 'a, N: Index>(
-    data: impl IntoIterator<Item = &'a [T; 2]>,
-    hole_indices: &[N],
-    triangles: &[[N; 3]],
-) -> T {
-    let data = data.into_iter().copied().flatten().collect::<Vec<T>>();
->>>>>>> afcb0f09
 
     let has_holes = !hole_indices.is_empty();
     let outer_len = match has_holes {
@@ -1007,14 +962,10 @@
     }
 
     let mut triangles_area = T::zero();
-<<<<<<< HEAD
     for [a, b, c] in triangles
         .chunks_exact(3)
         .map(|idxs| [idxs[0], idxs[1], idxs[2]])
     {
-=======
-    for [a, b, c] in triangles {
->>>>>>> afcb0f09
         let a = a.into_usize() * 2;
         let b = b.into_usize() * 2;
         let c = c.into_usize() * 2;
